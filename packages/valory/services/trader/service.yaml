name: trader
author: valory
version: 0.1.0
description: A set of agents placing bets
aea_version: '>=1.0.0, <2.0.0'
license: Apache-2.0
fingerprint:
  README.md: bafybeigtuothskwyvrhfosps2bu6suauycolj67dpuxqvnicdrdu7yhtvq
fingerprint_ignore_patterns: []
<<<<<<< HEAD
agent: valory/trader:0.1.0:bafybeiagrxyszagakaon5keyhnrhxej56kfm45b3skcd5a7r2pszr3gtce
=======
agent: valory/trader:0.1.0:bafybeiclw3cbhvxtkgyp3eny3mh6a6owwa7idmlumqms74b6evnsfdecqu
>>>>>>> 38020295
number_of_agents: 4
deployment:
  agent:
    ports:
      0:
        8000: 8000
---
public_id: valory/trader_abci:0.1.0
type: skill
0:
  models:
    params:
      args:
        setup: &id001
          all_participants: ${ALL_PARTICIPANTS:list:[]}
          safe_contract_address: ${SAFE_CONTRACT_ADDRESS:str:0x0000000000000000000000000000000000000000}
          consensus_threshold: ${CONSENSUS_THRESHOLD:int:null}
        cleanup_history_depth: ${CLEANUP_HISTORY_DEPTH:int:1}
        cleanup_history_depth_current: ${CLEANUP_HISTORY_DEPTH_CURRENT:int:null}
        drand_public_key: ${DRAND_PUBLIC_KEY:str:868f005eb8e6e4ca0a47c8a77ceaa5309a47978a7c71bc5cce96366b5d7a569937c529eeda66c7293784a9402801af31}
        finalize_timeout: ${FINALIZE_TIMEOUT:float:60.0}
        genesis_config: &id002
          genesis_time: ${GENESIS_TIME:str:'2023-07-12T00:00:00.000000000Z'}
          chain_id: ${GENESIS_CHAIN_ID:str:chain-c4daS1}
          consensus_params:
            block:
              max_bytes: ${BLOCK_MAX_BYTES:str:'22020096'}
              max_gas: ${MAX_GAS:str:'-1'}
              time_iota_ms: ${TIME_IOTA_MS:str:'1000'}
            evidence:
              max_age_num_blocks: ${MAX_AGE_NUM_BLOCKS:str:'100000'}
              max_age_duration: ${MAX_AGE_DURATION:str:'172800000000000'}
              max_bytes: ${EVIDENCE_MAX_BYTES:str:'1048576'}
            validator:
              pub_key_types: ${PUB_KEY_TYPES:list:["ed25519"]}
            version: ${VERSION:dict:{}}
          voting_power: ${VOTING_POWER:str:'10'}
        init_fallback_gas: ${INIT_FALLBACK_GAS:int:0}
        keeper_allowed_retries: ${KEEPER_ALLOWED_RETRIES:int:3}
        keeper_timeout: ${KEEPER_TIMEOUT:float:30.0}
        max_attempts: ${MAX_ATTEMPTS:int:10}
        max_healthcheck: ${MAX_HEALTHCHECK:int:120}
        multisend_address: ${MULTISEND_ADDRESS:str:0xA238CBeb142c10Ef7Ad8442C6D1f9E89e07e7761}
        multisend_batch_size: ${MULTISEND_BATCH_SIZE:int:1}
        on_chain_service_id: ${ON_CHAIN_SERVICE_ID:int:null}
        reset_tendermint_after: ${RESET_TM_AFTER:int:2}
        retry_attempts: ${RETRY_ATTEMPTS:int:400}
        retry_timeout: ${RETRY_TIMEOUT:int:3}
        reset_pause_duration: ${RESET_PAUSE_DURATION:int:10}
        request_retry_delay: ${REQUEST_RETRY_DELAY:float:1.0}
        request_timeout: ${REQUEST_TIMEOUT:float:10.0}
        round_timeout_seconds: ${ROUND_TIMEOUT:float:350.0}
        service_id: ${SERVICE_ID:str:trader}
        service_registry_address: ${SERVICE_REGISTRY_ADDRESS:str:0x9338b5153AE39BB89f50468E608eD9d764B755fD}
        agent_registry_address: ${AGENT_REGISTRY_ADDRESS:str:0xE49CB081e8d96920C38aA7AB90cb0294ab4Bc8EA}
        share_tm_config_on_startup: ${USE_ACN:bool:false}
        sleep_time: ${SLEEP_TIME:int:1}
        tendermint_check_sleep_delay: ${TM_CHECK_SLEEP_DELAY:int:3}
        tendermint_com_url: ${TENDERMINT_COM_URL:str:http://localhost:8080}
        tendermint_max_retries: ${TM_MAX_RETRIES:int:5}
        tendermint_url: ${TENDERMINT_URL:str:http://localhost:26657}
        tendermint_p2p_url: ${TM_P2P_ENDPOINT_NODE_0:str:node0:26656}
        termination_sleep: ${TERMINATION_SLEEP:int:900}
        tx_timeout: ${TX_TIMEOUT:float:10.0}
        use_termination: ${USE_TERMINATION:bool:false}
        termination_from_block: ${TERMINATION_FROM_BLOCK:int:0}
        validate_timeout: ${VALIDATE_TIMEOUT:int:1205}
        history_check_timeout: ${HISTORY_CHECK_TIMEOUT:int:1205}
        creator_per_subgraph: &id003
          omen_subgraph: ${OMEN_CREATORS:list:["0x89c5cc945dd550BcFfb72Fe42BfF002429F46Fec"]}
        slot_count: ${SLOT_COUNT:int:2}
        opening_margin: ${OPENING_MARGIN:int:300}
        languages: ${LANGUAGES:list:["en_US"]}
        average_block_time: ${ABT:int:5}
        abt_error_mult: ${ABT_ERROR_MULT:int:5}
        mech_contract_address: ${MECH_CONTRACT_ADDRESS:str:0x77af31De935740567Cf4fF1986D04B2c964A786a}
        mech_request_price: ${MECH_REQUEST_PRICE:int:null}
        mech_chain_id: ${MECH_CHAIN_ID:str:gnosis}
        mech_wrapped_native_token_address: ${MECH_WRAPPED_NATIVE_TOKEN_ADDRESS:str:0xe91D153E0b41518A2Ce8Dd3D7944Fa863463a97d}
        sample_bets_closing_days: ${SAMPLE_BETS_CLOSING_DAYS:int:10}
        trading_strategy: ${TRADING_STRATEGY:str:kelly_criterion}
        use_fallback_strategy: ${USE_FALLBACK_STRATEGY:bool:true}
        bet_threshold: ${BET_THRESHOLD:int:100000000000000000}
        blacklisting_duration: ${BLACKLISTING_DURATION:int:3600}
        ipfs_address: ${IPFS_ADDRESS:str:https://gateway.autonolas.tech/ipfs/}
        prompt_template: ${PROMPT_TEMPLATE:str:With the given question "@{question}"
          and the `yes` option represented by `@{yes}` and the `no` option represented
          by `@{no}`, what are the respective probabilities of `p_yes` and `p_no`
          occurring?}
        dust_threshold: ${DUST_THRESHOLD:int:10000000000000}
        conditional_tokens_address: ${CONDITIONAL_TOKENS_ADDRESS:str:0xCeAfDD6bc0bEF976fdCd1112955828E00543c0Ce}
        realitio_proxy_address: ${REALITIO_PROXY_ADDRESS:str:0xAB16D643bA051C11962DA645f74632d3130c81E2}
        realitio_address: ${REALITIO_ADDRESS:str:0x79e32aE03fb27B07C89c0c568F80287C01ca2E57}
        event_filtering_batch_size: ${EVENT_FILTERING_BATCH_SIZE:int:5000}
        reduce_factor: ${REDUCE_FACTOR:float:0.25}
        max_filtering_retries: ${MAX_FILTERING_RETRIES:int:6}
        minimum_batch_size: ${MINIMUM_BATCH_SIZE:int:500}
        redeeming_batch_size: ${REDEEMING_BATCH_SIZE:int:1}
        slippage: ${SLIPPAGE:float:0.01}
        policy_epsilon: ${POLICY_EPSILON:float:0.1}
        store_path: ${STORE_PATH:str:/data/}
        irrelevant_tools: ${IRRELEVANT_TOOLS:list:["openai-text-davinci-002", "openai-text-davinci-003",
          "openai-gpt-3.5-turbo", "openai-gpt-4", "stabilityai-stable-diffusion-v1-5",
          "stabilityai-stable-diffusion-xl-beta-v2-2-2", "stabilityai-stable-diffusion-512-v2-1",
          "stabilityai-stable-diffusion-768-v2-1"]}
        staking_contract_address: ${STAKING_CONTRACT_ADDRESS:str:0x2Ef503950Be67a98746F484DA0bBAdA339DF3326}
        staking_interaction_sleep_time: ${STAKING_INTERACTION_SLEEP_TIME:int:5}
        disable_trading: ${DISABLE_TRADING:bool:false}
        stop_trading_if_staking_kpi_met: ${STOP_TRADING_IF_STAKING_KPI_MET:bool:true}
        agent_balance_threshold: ${AGENT_BALANCE_THRESHOLD:int:10000000000000000}
        refill_check_interval: ${REFILL_CHECK_INTERVAL:int:10}
        tool_punishment_multiplier: ${TOOL_PUNISHMENT_MULTIPLIER:int:1}
        redeem_round_timeout: ${REDEEM_ROUND_TIMEOUT:float:3600.0}
        contract_timeout: ${CONTRACT_TIMEOUT:float:300.0}
        file_hash_to_strategies_json: ${FILE_HASH_TO_STRATEGIES_JSON:list:[["bafybeihufqu2ra7vud4h6g2nwahx7mvdido7ff6prwnib2tdlc4np7dw24",["bet_amount_per_threshold"]],["bafybeif55cu7cf6znyma7kxus4wxa2doarhau2xmndo57iegshxorivwmq",["kelly_criterion"]]]}
        strategies_kwargs: ${STRATEGIES_KWARGS:list:[["bet_kelly_fraction",0.5],["floor_balance",500000000000000000],["bet_amount_per_threshold",{"0.0":0,"0.1":0,"0.2":0,"0.3":0,"0.4":0,"0.5":0,"0.6":60000000000000000,"0.7":90000000000000000,"0.8":100000000000000000,"0.9":1000000000000000000,"1.0":10000000000000000000}]]}
        use_subgraph_for_redeeming: ${USE_SUBGRAPH_FOR_REDEEMING:bool:true}
        use_nevermined: ${USE_NEVERMINED:bool:false}
        mech_to_subscription_params: ${SUBSCRIPTION_PARAMS:list:[["base_url", "https://marketplace-api.gnosis.nevermined.app/api/v1/metadata/assets/ddo"],
          ["did", "did:nv:0ea01d5de3b34e3792db825f2a5f5595c393c68b19fd5efdacd00fcc63a53483"],
          ["escrow_payment_condition_address", "0x9dDC4F1Ea5b94C138A23b60EC48c0d01d172629a"],
          ["lock_payment_condition_address", "0xDE85A368Ee6f374d236500d176814365370778dA"],
          ["transfer_nft_condition_address", "0xbBa4A25262745a55f020D0a3E9a82c25bb6F4979"],
          ["token_address", "0x80A9b55F8604acC26dF2Ac6e07F9dC5B0eAa05Ce"], ["order_address",
          "0xc7751eff5396a846e7bc83ac31d3cb7d37cb49e4"], ["nft_amount", "100"], ["payment_token",
          "0x0000000000000000000000000000000000000000"], ["order_address", "0xc7751eff5396a846e7bc83ac31d3cb7d37cb49e4"],
          ["price", "1000000000000000000"]]}
<<<<<<< HEAD
        rpc_sleep_time: ${RPC_SLEEP_TIME:int:10}
        mech_interaction_sleep_time: ${MECH_INTERACTION_SLEEP_TIME:int:10}
=======
        service_endpoint: ${SERVICE_ENDPOINT:str:https://trader.staging.autonolas.tech/}
>>>>>>> 38020295
    benchmark_tool: &id004
      args:
        log_dir: ${LOG_DIR:str:/benchmarks}
    benchmarking_mode:
      args:
        enabled: ${BENCHMARKING_MODE_ENABLED:bool:false}
        native_balance: ${BENCHMARKING_MODE_NATIVE_BALANCE:int:10000000000000000000}
        collateral_balance: ${BENCHMARKING_MODE_COLLATERAL_BALANCE:int:10000000000000000000}
        mech_cost: ${BENCHMARKING_MODE_MECH_COST:int:10000000000000000}
        pool_fee: ${BENCHMARKING_MODE_POOL_FEE:int:20000000000000000}
        sep: ${BENCHMARKING_MODE_SEP:str:,}
        dataset_filename: ${BENCHMARKING_MODE_DATASET_FILENAME:str:benchmark_data.csv}
        question_field: ${BENCHMARKING_MODE_QUESTION_FIELD:str:question}
        question_id_field: ${BENCHMARKING_MODE_QUESTION_ID_FIELD:str:question_id}
        answer_field: ${BENCHMARKING_MODE_ANSWER_FIELD:str:answer}
        p_yes_field_part: ${BENCHMARKING_MODE_P_YES_FIELD_PART:str:p_yes_}
        p_no_field_part: ${BENCHMARKING_MODE_P_NO_FIELD_PART:str:p_no_}
        confidence_field_part: ${BENCHMARKING_MODE_CONFIDENCE_FIELD_PART:str:confidence_}
        part_prefix_mode: ${BENCHMARKING_MODE_PART_PREFIX_MODE:bool:true}
        bet_amount_field: ${BENCHMARKING_MODE_BET_AMOUNT_FIELD:str:collateral_amount}
        results_filename: ${BENCHMARKING_MODE_RESULTS_FILENAME:str:benchmarking_results.csv}
1:
  models:
    params:
      args:
        setup: *id001
        cleanup_history_depth: ${CLEANUP_HISTORY_DEPTH:int:1}
        cleanup_history_depth_current: ${CLEANUP_HISTORY_DEPTH_CURRENT:int:null}
        drand_public_key: ${DRAND_PUBLIC_KEY:str:868f005eb8e6e4ca0a47c8a77ceaa5309a47978a7c71bc5cce96366b5d7a569937c529eeda66c7293784a9402801af31}
        finalize_timeout: ${FINALIZE_TIMEOUT:float:60.0}
        genesis_config: *id002
        init_fallback_gas: ${INIT_FALLBACK_GAS:int:0}
        keeper_allowed_retries: ${KEEPER_ALLOWED_RETRIES:int:3}
        keeper_timeout: ${KEEPER_TIMEOUT:float:30.0}
        max_attempts: ${MAX_ATTEMPTS:int:10}
        max_healthcheck: ${MAX_HEALTHCHECK:int:120}
        multisend_address: ${MULTISEND_ADDRESS:str:0xA238CBeb142c10Ef7Ad8442C6D1f9E89e07e7761}
        multisend_batch_size: ${MULTISEND_BATCH_SIZE:int:1}
        on_chain_service_id: ${ON_CHAIN_SERVICE_ID:int:null}
        reset_tendermint_after: ${RESET_TM_AFTER:int:2}
        retry_attempts: ${RETRY_ATTEMPTS:int:400}
        retry_timeout: ${RETRY_TIMEOUT:int:3}
        reset_pause_duration: ${RESET_PAUSE_DURATION:int:10}
        request_retry_delay: ${REQUEST_RETRY_DELAY:float:1.0}
        request_timeout: ${REQUEST_TIMEOUT:float:10.0}
        round_timeout_seconds: ${ROUND_TIMEOUT:float:350.0}
        service_id: ${SERVICE_ID:str:trader}
        service_registry_address: ${SERVICE_REGISTRY_ADDRESS:str:0x9338b5153AE39BB89f50468E608eD9d764B755fD}
        agent_registry_address: ${AGENT_REGISTRY_ADDRESS:str:0xE49CB081e8d96920C38aA7AB90cb0294ab4Bc8EA}
        share_tm_config_on_startup: ${USE_ACN:bool:false}
        sleep_time: ${SLEEP_TIME:int:1}
        tendermint_check_sleep_delay: ${TM_CHECK_SLEEP_DELAY:int:3}
        tendermint_com_url: ${TENDERMINT_COM_URL:str:http://localhost:8080}
        tendermint_max_retries: ${TM_MAX_RETRIES:int:5}
        tendermint_url: ${TENDERMINT_URL:str:http://localhost:26657}
        tendermint_p2p_url: ${TM_P2P_ENDPOINT_NODE_1:str:node1:26656}
        termination_sleep: ${TERMINATION_SLEEP:int:900}
        tx_timeout: ${TX_TIMEOUT:float:10.0}
        use_termination: ${USE_TERMINATION:bool:false}
        termination_from_block: ${TERMINATION_FROM_BLOCK:int:0}
        validate_timeout: ${VALIDATE_TIMEOUT:int:1205}
        history_check_timeout: ${HISTORY_CHECK_TIMEOUT:int:1205}
        creator_per_subgraph: *id003
        slot_count: ${SLOT_COUNT:int:2}
        opening_margin: ${OPENING_MARGIN:int:300}
        languages: ${LANGUAGES:list:["en_US"]}
        average_block_time: ${ABT:int:5}
        abt_error_mult: ${ABT_ERROR_MULT:int:5}
        mech_contract_address: ${MECH_CONTRACT_ADDRESS:str:0x77af31De935740567Cf4fF1986D04B2c964A786a}
        mech_request_price: ${MECH_REQUEST_PRICE:int:null}
        mech_chain_id: ${MECH_CHAIN_ID:str:gnosis}
        mech_wrapped_native_token_address: ${MECH_WRAPPED_NATIVE_TOKEN_ADDRESS:str:0xe91D153E0b41518A2Ce8Dd3D7944Fa863463a97d}
        sample_bets_closing_days: ${SAMPLE_BETS_CLOSING_DAYS:int:10}
        trading_strategy: ${TRADING_STRATEGY:str:kelly_criterion}
        use_fallback_strategy: ${USE_FALLBACK_STRATEGY:bool:true}
        bet_threshold: ${BET_THRESHOLD:int:100000000000000000}
        blacklisting_duration: ${BLACKLISTING_DURATION:int:3600}
        ipfs_address: ${IPFS_ADDRESS:str:https://gateway.autonolas.tech/ipfs/}
        prompt_template: ${PROMPT_TEMPLATE:str:With the given question "@{question}"
          and the `yes` option represented by `@{yes}` and the `no` option represented
          by `@{no}`, what are the respective probabilities of `p_yes` and `p_no`
          occurring?}
        dust_threshold: ${DUST_THRESHOLD:int:10000000000000}
        conditional_tokens_address: ${CONDITIONAL_TOKENS_ADDRESS:str:0xCeAfDD6bc0bEF976fdCd1112955828E00543c0Ce}
        realitio_proxy_address: ${REALITIO_PROXY_ADDRESS:str:0xAB16D643bA051C11962DA645f74632d3130c81E2}
        realitio_address: ${REALITIO_ADDRESS:str:0x79e32aE03fb27B07C89c0c568F80287C01ca2E57}
        event_filtering_batch_size: ${EVENT_FILTERING_BATCH_SIZE:int:5000}
        reduce_factor: ${REDUCE_FACTOR:float:0.25}
        max_filtering_retries: ${MAX_FILTERING_RETRIES:int:6}
        minimum_batch_size: ${MINIMUM_BATCH_SIZE:int:500}
        redeeming_batch_size: ${REDEEMING_BATCH_SIZE:int:1}
        slippage: ${SLIPPAGE:float:0.01}
        policy_epsilon: ${POLICY_EPSILON:float:0.1}
        store_path: ${STORE_PATH:str:/data/}
        irrelevant_tools: ${IRRELEVANT_TOOLS:list:["openai-text-davinci-002", "openai-text-davinci-003",
          "openai-gpt-3.5-turbo", "openai-gpt-4", "stabilityai-stable-diffusion-v1-5",
          "stabilityai-stable-diffusion-xl-beta-v2-2-2", "stabilityai-stable-diffusion-512-v2-1",
          "stabilityai-stable-diffusion-768-v2-1"]}
        staking_contract_address: ${STAKING_CONTRACT_ADDRESS:str:0x2Ef503950Be67a98746F484DA0bBAdA339DF3326}
        staking_interaction_sleep_time: ${STAKING_INTERACTION_SLEEP_TIME:int:5}
        disable_trading: ${DISABLE_TRADING:bool:false}
        stop_trading_if_staking_kpi_met: ${STOP_TRADING_IF_STAKING_KPI_MET:bool:true}
        agent_balance_threshold: ${AGENT_BALANCE_THRESHOLD:int:10000000000000000}
        refill_check_interval: ${REFILL_CHECK_INTERVAL:int:10}
        tool_punishment_multiplier: ${TOOL_PUNISHMENT_MULTIPLIER:int:1}
        redeem_round_timeout: ${REDEEM_ROUND_TIMEOUT:float:3600.0}
        contract_timeout: ${CONTRACT_TIMEOUT:float:300.0}
        file_hash_to_strategies_json: ${FILE_HASH_TO_STRATEGIES_JSON:list:[["bafybeihufqu2ra7vud4h6g2nwahx7mvdido7ff6prwnib2tdlc4np7dw24",["bet_amount_per_threshold"]],["bafybeif55cu7cf6znyma7kxus4wxa2doarhau2xmndo57iegshxorivwmq",["kelly_criterion"]]]}
        strategies_kwargs: ${STRATEGIES_KWARGS:list:[["bet_kelly_fraction",0.5],["floor_balance",500000000000000000],["bet_amount_per_threshold",{"0.0":0,"0.1":0,"0.2":0,"0.3":0,"0.4":0,"0.5":0,"0.6":60000000000000000,"0.7":90000000000000000,"0.8":100000000000000000,"0.9":1000000000000000000,"1.0":10000000000000000000}]]}
        use_subgraph_for_redeeming: ${USE_SUBGRAPH_FOR_REDEEMING:bool:true}
        use_nevermined: ${USE_NEVERMINED:bool:false}
        mech_to_subscription_params: ${SUBSCRIPTION_PARAMS:list:[["base_url", "https://marketplace-api.gnosis.nevermined.app/api/v1/metadata/assets/ddo"],
          ["did", "did:nv:0ea01d5de3b34e3792db825f2a5f5595c393c68b19fd5efdacd00fcc63a53483"],
          ["escrow_payment_condition_address", "0x9dDC4F1Ea5b94C138A23b60EC48c0d01d172629a"],
          ["lock_payment_condition_address", "0xDE85A368Ee6f374d236500d176814365370778dA"],
          ["transfer_nft_condition_address", "0xbBa4A25262745a55f020D0a3E9a82c25bb6F4979"],
          ["token_address", "0x80A9b55F8604acC26dF2Ac6e07F9dC5B0eAa05Ce"], ["order_address",
          "0xc7751eff5396a846e7bc83ac31d3cb7d37cb49e4"], ["nft_amount", "100"], ["payment_token",
          "0x0000000000000000000000000000000000000000"], ["order_address", "0xc7751eff5396a846e7bc83ac31d3cb7d37cb49e4"],
          ["price", "1000000000000000000"]]}
<<<<<<< HEAD
        rpc_sleep_time: ${RPC_SLEEP_TIME:int:10}
        mech_interaction_sleep_time: ${MECH_INTERACTION_SLEEP_TIME:int:10}
=======
        service_endpoint: ${SERVICE_ENDPOINT:str:https://trader.staging.autonolas.tech/}
>>>>>>> 38020295
    benchmark_tool: *id004
2:
  models:
    params:
      args:
        setup: *id001
        cleanup_history_depth: ${CLEANUP_HISTORY_DEPTH:int:1}
        cleanup_history_depth_current: ${CLEANUP_HISTORY_DEPTH_CURRENT:int:null}
        drand_public_key: ${DRAND_PUBLIC_KEY:str:868f005eb8e6e4ca0a47c8a77ceaa5309a47978a7c71bc5cce96366b5d7a569937c529eeda66c7293784a9402801af31}
        finalize_timeout: ${FINALIZE_TIMEOUT:float:60.0}
        genesis_config: *id002
        init_fallback_gas: ${INIT_FALLBACK_GAS:int:0}
        keeper_allowed_retries: ${KEEPER_ALLOWED_RETRIES:int:3}
        keeper_timeout: ${KEEPER_TIMEOUT:float:30.0}
        max_attempts: ${MAX_ATTEMPTS:int:10}
        max_healthcheck: ${MAX_HEALTHCHECK:int:120}
        multisend_address: ${MULTISEND_ADDRESS:str:0xA238CBeb142c10Ef7Ad8442C6D1f9E89e07e7761}
        multisend_batch_size: ${MULTISEND_BATCH_SIZE:int:1}
        on_chain_service_id: ${ON_CHAIN_SERVICE_ID:int:null}
        reset_tendermint_after: ${RESET_TM_AFTER:int:2}
        retry_attempts: ${RETRY_ATTEMPTS:int:400}
        retry_timeout: ${RETRY_TIMEOUT:int:3}
        reset_pause_duration: ${RESET_PAUSE_DURATION:int:10}
        request_retry_delay: ${REQUEST_RETRY_DELAY:float:1.0}
        request_timeout: ${REQUEST_TIMEOUT:float:10.0}
        round_timeout_seconds: ${ROUND_TIMEOUT:float:350.0}
        service_id: ${SERVICE_ID:str:trader}
        service_registry_address: ${SERVICE_REGISTRY_ADDRESS:str:0x9338b5153AE39BB89f50468E608eD9d764B755fD}
        agent_registry_address: ${AGENT_REGISTRY_ADDRESS:str:0xE49CB081e8d96920C38aA7AB90cb0294ab4Bc8EA}
        share_tm_config_on_startup: ${USE_ACN:bool:false}
        sleep_time: ${SLEEP_TIME:int:1}
        tendermint_check_sleep_delay: ${TM_CHECK_SLEEP_DELAY:int:3}
        tendermint_com_url: ${TENDERMINT_COM_URL:str:http://localhost:8080}
        tendermint_max_retries: ${TM_MAX_RETRIES:int:5}
        tendermint_url: ${TENDERMINT_URL:str:http://localhost:26657}
        tendermint_p2p_url: ${TM_P2P_ENDPOINT_NODE_2:str:node2:26656}
        termination_sleep: ${TERMINATION_SLEEP:int:900}
        tx_timeout: ${TX_TIMEOUT:float:10.0}
        use_termination: ${USE_TERMINATION:bool:false}
        termination_from_block: ${TERMINATION_FROM_BLOCK:int:0}
        validate_timeout: ${VALIDATE_TIMEOUT:int:1205}
        history_check_timeout: ${HISTORY_CHECK_TIMEOUT:int:1205}
        creator_per_subgraph: *id003
        slot_count: ${SLOT_COUNT:int:2}
        opening_margin: ${OPENING_MARGIN:int:300}
        languages: ${LANGUAGES:list:["en_US"]}
        average_block_time: ${ABT:int:5}
        abt_error_mult: ${ABT_ERROR_MULT:int:5}
        mech_contract_address: ${MECH_CONTRACT_ADDRESS:str:0x77af31De935740567Cf4fF1986D04B2c964A786a}
        mech_request_price: ${MECH_REQUEST_PRICE:int:null}
        mech_chain_id: ${MECH_CHAIN_ID:str:gnosis}
        mech_wrapped_native_token_address: ${MECH_WRAPPED_NATIVE_TOKEN_ADDRESS:str:0xe91D153E0b41518A2Ce8Dd3D7944Fa863463a97d}
        sample_bets_closing_days: ${SAMPLE_BETS_CLOSING_DAYS:int:10}
        trading_strategy: ${TRADING_STRATEGY:str:kelly_criterion}
        use_fallback_strategy: ${USE_FALLBACK_STRATEGY:bool:true}
        bet_threshold: ${BET_THRESHOLD:int:100000000000000000}
        blacklisting_duration: ${BLACKLISTING_DURATION:int:3600}
        ipfs_address: ${IPFS_ADDRESS:str:https://gateway.autonolas.tech/ipfs/}
        prompt_template: ${PROMPT_TEMPLATE:str:With the given question "@{question}"
          and the `yes` option represented by `@{yes}` and the `no` option represented
          by `@{no}`, what are the respective probabilities of `p_yes` and `p_no`
          occurring?}
        dust_threshold: ${DUST_THRESHOLD:int:10000000000000}
        conditional_tokens_address: ${CONDITIONAL_TOKENS_ADDRESS:str:0xCeAfDD6bc0bEF976fdCd1112955828E00543c0Ce}
        realitio_proxy_address: ${REALITIO_PROXY_ADDRESS:str:0xAB16D643bA051C11962DA645f74632d3130c81E2}
        realitio_address: ${REALITIO_ADDRESS:str:0x79e32aE03fb27B07C89c0c568F80287C01ca2E57}
        event_filtering_batch_size: ${EVENT_FILTERING_BATCH_SIZE:int:5000}
        reduce_factor: ${REDUCE_FACTOR:float:0.25}
        max_filtering_retries: ${MAX_FILTERING_RETRIES:int:6}
        minimum_batch_size: ${MINIMUM_BATCH_SIZE:int:500}
        redeeming_batch_size: ${REDEEMING_BATCH_SIZE:int:1}
        slippage: ${SLIPPAGE:float:0.01}
        policy_epsilon: ${POLICY_EPSILON:float:0.1}
        store_path: ${STORE_PATH:str:/data/}
        irrelevant_tools: ${IRRELEVANT_TOOLS:list:["openai-text-davinci-002", "openai-text-davinci-003",
          "openai-gpt-3.5-turbo", "openai-gpt-4", "stabilityai-stable-diffusion-v1-5",
          "stabilityai-stable-diffusion-xl-beta-v2-2-2", "stabilityai-stable-diffusion-512-v2-1",
          "stabilityai-stable-diffusion-768-v2-1"]}
        staking_contract_address: ${STAKING_CONTRACT_ADDRESS:str:0x2Ef503950Be67a98746F484DA0bBAdA339DF3326}
        staking_interaction_sleep_time: ${STAKING_INTERACTION_SLEEP_TIME:int:5}
        disable_trading: ${DISABLE_TRADING:bool:false}
        stop_trading_if_staking_kpi_met: ${STOP_TRADING_IF_STAKING_KPI_MET:bool:true}
        agent_balance_threshold: ${AGENT_BALANCE_THRESHOLD:int:10000000000000000}
        refill_check_interval: ${REFILL_CHECK_INTERVAL:int:10}
        tool_punishment_multiplier: ${TOOL_PUNISHMENT_MULTIPLIER:int:1}
        redeem_round_timeout: ${REDEEM_ROUND_TIMEOUT:float:3600.0}
        contract_timeout: ${CONTRACT_TIMEOUT:float:300.0}
        file_hash_to_strategies_json: ${FILE_HASH_TO_STRATEGIES_JSON:list:[["bafybeihufqu2ra7vud4h6g2nwahx7mvdido7ff6prwnib2tdlc4np7dw24",["bet_amount_per_threshold"]],["bafybeif55cu7cf6znyma7kxus4wxa2doarhau2xmndo57iegshxorivwmq",["kelly_criterion"]]]}
        strategies_kwargs: ${STRATEGIES_KWARGS:list:[["bet_kelly_fraction",0.5],["floor_balance",500000000000000000],["bet_amount_per_threshold",{"0.0":0,"0.1":0,"0.2":0,"0.3":0,"0.4":0,"0.5":0,"0.6":60000000000000000,"0.7":90000000000000000,"0.8":100000000000000000,"0.9":1000000000000000000,"1.0":10000000000000000000}]]}
        use_subgraph_for_redeeming: ${USE_SUBGRAPH_FOR_REDEEMING:bool:true}
        use_nevermined: ${USE_NEVERMINED:bool:false}
        mech_to_subscription_params: ${SUBSCRIPTION_PARAMS:list:[["base_url", "https://marketplace-api.gnosis.nevermined.app/api/v1/metadata/assets/ddo"],
          ["did", "did:nv:0ea01d5de3b34e3792db825f2a5f5595c393c68b19fd5efdacd00fcc63a53483"],
          ["escrow_payment_condition_address", "0x9dDC4F1Ea5b94C138A23b60EC48c0d01d172629a"],
          ["lock_payment_condition_address", "0xDE85A368Ee6f374d236500d176814365370778dA"],
          ["transfer_nft_condition_address", "0xbBa4A25262745a55f020D0a3E9a82c25bb6F4979"],
          ["token_address", "0x80A9b55F8604acC26dF2Ac6e07F9dC5B0eAa05Ce"], ["order_address",
          "0xc7751eff5396a846e7bc83ac31d3cb7d37cb49e4"], ["nft_amount", "100"], ["payment_token",
          "0x0000000000000000000000000000000000000000"], ["order_address", "0xc7751eff5396a846e7bc83ac31d3cb7d37cb49e4"],
          ["price", "1000000000000000000"]]}
<<<<<<< HEAD
        rpc_sleep_time: ${RPC_SLEEP_TIME:int:10}
        mech_interaction_sleep_time: ${MECH_INTERACTION_SLEEP_TIME:int:10}
=======
        service_endpoint: ${SERVICE_ENDPOINT:str:https://trader.staging.autonolas.tech/}
>>>>>>> 38020295
    benchmark_tool: *id004
3:
  models:
    params:
      args:
        setup: *id001
        cleanup_history_depth: ${CLEANUP_HISTORY_DEPTH:int:1}
        cleanup_history_depth_current: ${CLEANUP_HISTORY_DEPTH_CURRENT:int:null}
        drand_public_key: ${DRAND_PUBLIC_KEY:str:868f005eb8e6e4ca0a47c8a77ceaa5309a47978a7c71bc5cce96366b5d7a569937c529eeda66c7293784a9402801af31}
        finalize_timeout: ${FINALIZE_TIMEOUT:float:60.0}
        genesis_config: *id002
        init_fallback_gas: ${INIT_FALLBACK_GAS:int:0}
        keeper_allowed_retries: ${KEEPER_ALLOWED_RETRIES:int:3}
        keeper_timeout: ${KEEPER_TIMEOUT:float:30.0}
        max_attempts: ${MAX_ATTEMPTS:int:10}
        max_healthcheck: ${MAX_HEALTHCHECK:int:120}
        multisend_address: ${MULTISEND_ADDRESS:str:0xA238CBeb142c10Ef7Ad8442C6D1f9E89e07e7761}
        multisend_batch_size: ${MULTISEND_BATCH_SIZE:int:1}
        on_chain_service_id: ${ON_CHAIN_SERVICE_ID:int:null}
        reset_tendermint_after: ${RESET_TM_AFTER:int:2}
        retry_attempts: ${RETRY_ATTEMPTS:int:400}
        retry_timeout: ${RETRY_TIMEOUT:int:3}
        reset_pause_duration: ${RESET_PAUSE_DURATION:int:10}
        request_retry_delay: ${REQUEST_RETRY_DELAY:float:1.0}
        request_timeout: ${REQUEST_TIMEOUT:float:10.0}
        round_timeout_seconds: ${ROUND_TIMEOUT:float:350.0}
        service_id: ${SERVICE_ID:str:trader}
        service_registry_address: ${SERVICE_REGISTRY_ADDRESS:str:0x9338b5153AE39BB89f50468E608eD9d764B755fD}
        agent_registry_address: ${AGENT_REGISTRY_ADDRESS:str:0xE49CB081e8d96920C38aA7AB90cb0294ab4Bc8EA}
        share_tm_config_on_startup: ${USE_ACN:bool:false}
        sleep_time: ${SLEEP_TIME:int:1}
        tendermint_check_sleep_delay: ${TM_CHECK_SLEEP_DELAY:int:3}
        tendermint_com_url: ${TENDERMINT_COM_URL:str:http://localhost:8080}
        tendermint_max_retries: ${TM_MAX_RETRIES:int:5}
        tendermint_url: ${TENDERMINT_URL:str:http://localhost:26657}
        tendermint_p2p_url: ${TM_P2P_ENDPOINT_NODE_3:str:node3:26656}
        termination_sleep: ${TERMINATION_SLEEP:int:900}
        tx_timeout: ${TX_TIMEOUT:float:10.0}
        use_termination: ${USE_TERMINATION:bool:false}
        termination_from_block: ${TERMINATION_FROM_BLOCK:int:0}
        validate_timeout: ${VALIDATE_TIMEOUT:int:1205}
        history_check_timeout: ${HISTORY_CHECK_TIMEOUT:int:1205}
        creator_per_subgraph: *id003
        slot_count: ${SLOT_COUNT:int:2}
        opening_margin: ${OPENING_MARGIN:int:300}
        languages: ${LANGUAGES:list:["en_US"]}
        average_block_time: ${ABT:int:5}
        abt_error_mult: ${ABT_ERROR_MULT:int:5}
        mech_contract_address: ${MECH_CONTRACT_ADDRESS:str:0x77af31De935740567Cf4fF1986D04B2c964A786a}
        mech_request_price: ${MECH_REQUEST_PRICE:int:null}
        mech_chain_id: ${MECH_CHAIN_ID:str:gnosis}
        mech_wrapped_native_token_address: ${MECH_WRAPPED_NATIVE_TOKEN_ADDRESS:str:0xe91D153E0b41518A2Ce8Dd3D7944Fa863463a97d}
        sample_bets_closing_days: ${SAMPLE_BETS_CLOSING_DAYS:int:10}
        trading_strategy: ${TRADING_STRATEGY:str:kelly_criterion}
        use_fallback_strategy: ${USE_FALLBACK_STRATEGY:bool:true}
        bet_threshold: ${BET_THRESHOLD:int:100000000000000000}
        blacklisting_duration: ${BLACKLISTING_DURATION:int:3600}
        ipfs_address: ${IPFS_ADDRESS:str:https://gateway.autonolas.tech/ipfs/}
        prompt_template: ${PROMPT_TEMPLATE:str:With the given question "@{question}"
          and the `yes` option represented by `@{yes}` and the `no` option represented
          by `@{no}`, what are the respective probabilities of `p_yes` and `p_no`
          occurring?}
        dust_threshold: ${DUST_THRESHOLD:int:10000000000000}
        conditional_tokens_address: ${CONDITIONAL_TOKENS_ADDRESS:str:0xCeAfDD6bc0bEF976fdCd1112955828E00543c0Ce}
        realitio_proxy_address: ${REALITIO_PROXY_ADDRESS:str:0xAB16D643bA051C11962DA645f74632d3130c81E2}
        realitio_address: ${REALITIO_ADDRESS:str:0x79e32aE03fb27B07C89c0c568F80287C01ca2E57}
        event_filtering_batch_size: ${EVENT_FILTERING_BATCH_SIZE:int:5000}
        reduce_factor: ${REDUCE_FACTOR:float:0.25}
        max_filtering_retries: ${MAX_FILTERING_RETRIES:int:6}
        minimum_batch_size: ${MINIMUM_BATCH_SIZE:int:500}
        redeeming_batch_size: ${REDEEMING_BATCH_SIZE:int:1}
        slippage: ${SLIPPAGE:float:0.01}
        policy_epsilon: ${POLICY_EPSILON:float:0.1}
        store_path: ${STORE_PATH:str:/data/}
        irrelevant_tools: ${IRRELEVANT_TOOLS:list:["openai-text-davinci-002", "openai-text-davinci-003",
          "openai-gpt-3.5-turbo", "openai-gpt-4", "stabilityai-stable-diffusion-v1-5",
          "stabilityai-stable-diffusion-xl-beta-v2-2-2", "stabilityai-stable-diffusion-512-v2-1",
          "stabilityai-stable-diffusion-768-v2-1"]}
        staking_contract_address: ${STAKING_CONTRACT_ADDRESS:str:0x2Ef503950Be67a98746F484DA0bBAdA339DF3326}
        staking_interaction_sleep_time: ${STAKING_INTERACTION_SLEEP_TIME:int:5}
        disable_trading: ${DISABLE_TRADING:bool:false}
        stop_trading_if_staking_kpi_met: ${STOP_TRADING_IF_STAKING_KPI_MET:bool:true}
        agent_balance_threshold: ${AGENT_BALANCE_THRESHOLD:int:10000000000000000}
        refill_check_interval: ${REFILL_CHECK_INTERVAL:int:10}
        tool_punishment_multiplier: ${TOOL_PUNISHMENT_MULTIPLIER:int:1}
        redeem_round_timeout: ${REDEEM_ROUND_TIMEOUT:float:3600.0}
        contract_timeout: ${CONTRACT_TIMEOUT:float:300.0}
        file_hash_to_strategies_json: ${FILE_HASH_TO_STRATEGIES_JSON:list:[["bafybeihufqu2ra7vud4h6g2nwahx7mvdido7ff6prwnib2tdlc4np7dw24",["bet_amount_per_threshold"]],["bafybeif55cu7cf6znyma7kxus4wxa2doarhau2xmndo57iegshxorivwmq",["kelly_criterion"]]]}
        strategies_kwargs: ${STRATEGIES_KWARGS:list:[["bet_kelly_fraction",0.5],["floor_balance",500000000000000000],["bet_amount_per_threshold",{"0.0":0,"0.1":0,"0.2":0,"0.3":0,"0.4":0,"0.5":0,"0.6":60000000000000000,"0.7":90000000000000000,"0.8":100000000000000000,"0.9":1000000000000000000,"1.0":10000000000000000000}]]}
        use_subgraph_for_redeeming: ${USE_SUBGRAPH_FOR_REDEEMING:bool:true}
        use_nevermined: ${USE_NEVERMINED:bool:false}
        mech_to_subscription_params: ${SUBSCRIPTION_PARAMS:list:[["base_url", "https://marketplace-api.gnosis.nevermined.app/api/v1/metadata/assets/ddo"],
          ["did", "did:nv:0ea01d5de3b34e3792db825f2a5f5595c393c68b19fd5efdacd00fcc63a53483"],
          ["escrow_payment_condition_address", "0x9dDC4F1Ea5b94C138A23b60EC48c0d01d172629a"],
          ["lock_payment_condition_address", "0xDE85A368Ee6f374d236500d176814365370778dA"],
          ["transfer_nft_condition_address", "0xbBa4A25262745a55f020D0a3E9a82c25bb6F4979"],
          ["token_address", "0x80A9b55F8604acC26dF2Ac6e07F9dC5B0eAa05Ce"], ["order_address",
          "0xc7751eff5396a846e7bc83ac31d3cb7d37cb49e4"], ["nft_amount", "100"], ["payment_token",
          "0x0000000000000000000000000000000000000000"], ["order_address", "0xc7751eff5396a846e7bc83ac31d3cb7d37cb49e4"],
          ["price", "1000000000000000000"]]}
<<<<<<< HEAD
        rpc_sleep_time: ${RPC_SLEEP_TIME:int:10}
        mech_interaction_sleep_time: ${MECH_INTERACTION_SLEEP_TIME:int:10}
=======
        service_endpoint: ${SERVICE_ENDPOINT:str:https://trader.staging.autonolas.tech/}
>>>>>>> 38020295
    benchmark_tool: *id004
---
public_id: valory/ledger:0.19.0
type: connection
0:
  config:
    ledger_apis:
      ethereum:
        address: ${RPC_0:str:http://host.docker.internal:8545}
        chain_id: ${CHAIN_ID:int:1337}
        default_gas_price_strategy: ${DEFAULT_GAS_PRICE_STRATEGY:str:eip1559}
        poa_chain: ${POA_CHAIN:bool:false}
1:
  config:
    ledger_apis:
      ethereum:
        address: ${RPC_1:str:http://host.docker.internal:8545}
        chain_id: ${CHAIN_ID:int:1337}
        default_gas_price_strategy: ${DEFAULT_GAS_PRICE_STRATEGY:str:eip1559}
        poa_chain: ${POA_CHAIN:bool:false}
2:
  config:
    ledger_apis:
      ethereum:
        address: ${RPC_2:str:http://host.docker.internal:8545}
        chain_id: ${CHAIN_ID:int:1337}
        default_gas_price_strategy: ${DEFAULT_GAS_PRICE_STRATEGY:str:eip1559}
        poa_chain: ${POA_CHAIN:bool:false}
3:
  config:
    ledger_apis:
      ethereum:
        address: ${RPC_3:str:http://host.docker.internal:8545}
        chain_id: ${CHAIN_ID:int:1337}
        default_gas_price_strategy: ${DEFAULT_GAS_PRICE_STRATEGY:str:eip1559}
        poa_chain: ${POA_CHAIN:bool:false}
---
public_id: valory/p2p_libp2p_client:0.1.0
type: connection
config:
  nodes:
  - uri: ${ACN_URI:str:acn.staging.autonolas.tech:9005}
    public_key: ${ACN_NODE_PUBLIC_KEY:str:02d3a830c9d6ea1ae91936951430dee11f4662f33118b02190693be835359a9d77}
cert_requests:
- identifier: acn
  ledger_id: ethereum
  message_format: '{public_key}'
  not_after: '2023-01-01'
  not_before: '2022-01-01'
  public_key: ${ACN_NODE_PUBLIC_KEY:str:02d3a830c9d6ea1ae91936951430dee11f4662f33118b02190693be835359a9d77}
  save_path: .certs/acn_cosmos_11000.txt
is_abstract: false
---
public_id: valory/http_server:0.22.0:bafybeicblltx7ha3ulthg7bzfccuqqyjmihhrvfeztlgrlcoxhr7kf6nbq
type: connection
config:
  host: ${HTTP_SERVER_HOST:str:0.0.0.0}
  target_skill_id: valory/trader_abci:0.1.0<|MERGE_RESOLUTION|>--- conflicted
+++ resolved
@@ -7,11 +7,7 @@
 fingerprint:
   README.md: bafybeigtuothskwyvrhfosps2bu6suauycolj67dpuxqvnicdrdu7yhtvq
 fingerprint_ignore_patterns: []
-<<<<<<< HEAD
-agent: valory/trader:0.1.0:bafybeiagrxyszagakaon5keyhnrhxej56kfm45b3skcd5a7r2pszr3gtce
-=======
-agent: valory/trader:0.1.0:bafybeiclw3cbhvxtkgyp3eny3mh6a6owwa7idmlumqms74b6evnsfdecqu
->>>>>>> 38020295
+agent: valory/trader:0.1.0:bafybeiconooi2wspjkju6qfxhzia627i6vnrx7v7yjwyzvus2m57d26sry
 number_of_agents: 4
 deployment:
   agent:
@@ -139,12 +135,9 @@
           "0xc7751eff5396a846e7bc83ac31d3cb7d37cb49e4"], ["nft_amount", "100"], ["payment_token",
           "0x0000000000000000000000000000000000000000"], ["order_address", "0xc7751eff5396a846e7bc83ac31d3cb7d37cb49e4"],
           ["price", "1000000000000000000"]]}
-<<<<<<< HEAD
+        service_endpoint: ${SERVICE_ENDPOINT:str:https://trader.staging.autonolas.tech/}
         rpc_sleep_time: ${RPC_SLEEP_TIME:int:10}
         mech_interaction_sleep_time: ${MECH_INTERACTION_SLEEP_TIME:int:10}
-=======
-        service_endpoint: ${SERVICE_ENDPOINT:str:https://trader.staging.autonolas.tech/}
->>>>>>> 38020295
     benchmark_tool: &id004
       args:
         log_dir: ${LOG_DIR:str:/benchmarks}
@@ -265,12 +258,9 @@
           "0xc7751eff5396a846e7bc83ac31d3cb7d37cb49e4"], ["nft_amount", "100"], ["payment_token",
           "0x0000000000000000000000000000000000000000"], ["order_address", "0xc7751eff5396a846e7bc83ac31d3cb7d37cb49e4"],
           ["price", "1000000000000000000"]]}
-<<<<<<< HEAD
+        service_endpoint: ${SERVICE_ENDPOINT:str:https://trader.staging.autonolas.tech/}
         rpc_sleep_time: ${RPC_SLEEP_TIME:int:10}
         mech_interaction_sleep_time: ${MECH_INTERACTION_SLEEP_TIME:int:10}
-=======
-        service_endpoint: ${SERVICE_ENDPOINT:str:https://trader.staging.autonolas.tech/}
->>>>>>> 38020295
     benchmark_tool: *id004
 2:
   models:
@@ -371,12 +361,9 @@
           "0xc7751eff5396a846e7bc83ac31d3cb7d37cb49e4"], ["nft_amount", "100"], ["payment_token",
           "0x0000000000000000000000000000000000000000"], ["order_address", "0xc7751eff5396a846e7bc83ac31d3cb7d37cb49e4"],
           ["price", "1000000000000000000"]]}
-<<<<<<< HEAD
+        service_endpoint: ${SERVICE_ENDPOINT:str:https://trader.staging.autonolas.tech/}
         rpc_sleep_time: ${RPC_SLEEP_TIME:int:10}
         mech_interaction_sleep_time: ${MECH_INTERACTION_SLEEP_TIME:int:10}
-=======
-        service_endpoint: ${SERVICE_ENDPOINT:str:https://trader.staging.autonolas.tech/}
->>>>>>> 38020295
     benchmark_tool: *id004
 3:
   models:
@@ -477,12 +464,9 @@
           "0xc7751eff5396a846e7bc83ac31d3cb7d37cb49e4"], ["nft_amount", "100"], ["payment_token",
           "0x0000000000000000000000000000000000000000"], ["order_address", "0xc7751eff5396a846e7bc83ac31d3cb7d37cb49e4"],
           ["price", "1000000000000000000"]]}
-<<<<<<< HEAD
+        service_endpoint: ${SERVICE_ENDPOINT:str:https://trader.staging.autonolas.tech/}
         rpc_sleep_time: ${RPC_SLEEP_TIME:int:10}
         mech_interaction_sleep_time: ${MECH_INTERACTION_SLEEP_TIME:int:10}
-=======
-        service_endpoint: ${SERVICE_ENDPOINT:str:https://trader.staging.autonolas.tech/}
->>>>>>> 38020295
     benchmark_tool: *id004
 ---
 public_id: valory/ledger:0.19.0
